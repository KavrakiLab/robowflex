--- conflicted
+++ resolved
@@ -133,7 +133,6 @@
                                                           footstep_planning::foot::left);
 
             // Benchmarking code. We loop through random locations and try to plan to them.
-<<<<<<< HEAD
 
             double rand_x = uni_rnd_smpl_(rand_eng_) * 0.75;
             double rand_y = uni_rnd_smpl_(rand_eng_) * 1.5;
@@ -141,38 +140,19 @@
             //TODO: This goal pose fails
             // rand_x = 65.2039;
             // rand_y = 5.8249;
-=======
-            double rand_x, rand_y;
-            rand_x = uni_rnd_smpl_(rand_eng_) * 0.75;
-            rand_y = uni_rnd_smpl_(rand_eng_) * 1.5;
 
-            //TODO: This goal pose fails
-            rand_x = 65.2039;
-            rand_y = 5.8249;
->>>>>>> a483f642
             
             foot_placements =  my_step_planner.calculateFootPlacementsForTorso(points, points[9], footstep_planning::point_2D(rand_x, rand_y),
                                                           footstep_planning::foot::left);
 
             std::cout<<"Torso pose: < "<<rand_x<<", "<<rand_y<<" >"<<std::endl;
-<<<<<<< HEAD
-=======
 
->>>>>>> a483f642
             std::cout<<"Foot placements: "<<std::endl;
             for(footstep_planning::point_2D p : foot_placements) {
               std::cout<<p<<std::endl;
               my_plan.push_back({p.x, p.y});
             }
 
-<<<<<<< HEAD
-=======
-            // TODO: Actually use the plan
-            // my_plan.push_back({42, -42});
-            // my_plan.push_back({-42, -42});
-            // my_plan.push_back({0, 50});
-
->>>>>>> a483f642
             return my_plan;
         }
 
