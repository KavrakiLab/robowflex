--- conflicted
+++ resolved
@@ -68,12 +68,8 @@
     tmp.insert(tmp.end(), start_joint_positions.begin(), start_joint_positions.end());
     start_joint_positions = tmp;
 
-<<<<<<< HEAD
     IO::RVIZHelper rviz = IO::RVIZHelper(r2, "robonaut2");
-=======
-    robowflex::IO::RVIZHelper rviz;
->>>>>>> a33aed64
-    //rviz.updateScene(scene);
+
     int a;
     std::cin >> a;
     for (; count < NUM_ITERATIONS; count++)
