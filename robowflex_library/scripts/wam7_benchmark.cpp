#include <ros/ros.h>
#include <signal.h>

#include <robowflex_library/robowflex.h>

using namespace robowflex;

int main(int argc, char **argv)
{
    startROS(argc, argv);

    Robot wam7("wam7");
    wam7.initialize("package://barrett_model/robots/wam7_bhand.urdf.xacro",  // urdf
                    "package://barrett_wam_moveit_config/config/wam7_hand.srdf",     // srdf
                    "package://barrett_wam_moveit_config/config/joint_limits.yaml",      // joint limits
                    "package://barrett_wam_moveit_config/config/kinematics.yaml"         // kinematics
    );

    Scene scene(wam7);
    scene.fromOpenRAVEXMLFile("package://OptPlanners_OpenRAVE/scripts/data/envs/wam7_table_andrewshelf.env.xml");

    OMPL::OMPLPipelinePlanner planner(wam7);
    planner.initialize("package://barrett_wam_moveit_config/config/ompl_planning.yaml"  // planner config
    );

    MotionRequestBuilder request(planner, "arm");
    request.setStartConfiguration({0.0, 0.0, 0.0, 0.0, 0.0, 0.0, 0.0});
    request.setGoalConfiguration({0.0, 1.89, 0.0, -0.3, 1.3, 0.0, 0.2});

    wam7.loadKinematics("arm");

    Benchmarker benchmark;
    benchmark.addBenchmarkingRequest("test", scene, planner, request);

<<<<<<< HEAD
    Benchmarker::Options opts;
    opts.runs = 25;
    opts.trajectory_output_file = "all_trajs.bag";
    JSONBenchmarkOutputter out("test_log.json");
    benchmark.benchmark(out, opts);
=======
    BenchmarkOutputterPtr out_json(new JSONBenchmarkOutputter("test_log.json"));
    BenchmarkOutputterPtr out_traj(new TrajectoryOutputter("test_log.bag"));
    std::vector<BenchmarkOutputterPtr> outs;
    outs.push_back(out_json);
    outs.push_back(out_traj);
    benchmark.benchmark(outs);
>>>>>>> 19613df9

    return 0;
}<|MERGE_RESOLUTION|>--- conflicted
+++ resolved
@@ -32,20 +32,14 @@
     Benchmarker benchmark;
     benchmark.addBenchmarkingRequest("test", scene, planner, request);
 
-<<<<<<< HEAD
     Benchmarker::Options opts;
     opts.runs = 25;
-    opts.trajectory_output_file = "all_trajs.bag";
-    JSONBenchmarkOutputter out("test_log.json");
-    benchmark.benchmark(out, opts);
-=======
     BenchmarkOutputterPtr out_json(new JSONBenchmarkOutputter("test_log.json"));
     BenchmarkOutputterPtr out_traj(new TrajectoryOutputter("test_log.bag"));
     std::vector<BenchmarkOutputterPtr> outs;
     outs.push_back(out_json);
     outs.push_back(out_traj);
-    benchmark.benchmark(outs);
->>>>>>> 19613df9
+    benchmark.benchmark(outs, opts);
 
     return 0;
 }