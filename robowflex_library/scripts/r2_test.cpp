--- conflicted
+++ resolved
@@ -49,48 +49,33 @@
     const std::string left_foot = "r2/left_leg/gripper/tip";
     const std::string right_foot = "r2/right_leg/gripper/tip";
 
-<<<<<<< HEAD
     Eigen::Vector3d tolerance_feet(0.01, 0.01, 0.01);
     Eigen::Vector3d tolerance_waist(0.005, 0.005, 0.005);
-=======
     // Set a goal region to plan to.
     request.setGoalRegion(                                                                        //
         right_foot, world,                                                                        //
         Eigen::Affine3d(Eigen::Translation3d(1.126, -0.248, -1.104)), Geometry::makeSphere(0.1),  //
         Eigen::Quaterniond(1, 0, 0, 0), Eigen::Vector3d{0.01, 0.01, 0.01});
->>>>>>> d8e543fb
 
     // Set a pose constraint on the left foot (keep fixed throughout the path).
     auto foot_tf = r2->getLinkTF(left_foot);
     request.addPathPoseConstraint(           //
         left_foot, world,                    //
-<<<<<<< HEAD
         foot_tf, Geometry::makeSphere(0.01),  //
         Eigen::Quaterniond(foot_tf.rotation()), tolerance_feet);
-=======
-        foot_tf, Geometry::makeSphere(0.1),  //
-        Eigen::Quaterniond(foot_tf.rotation()), Eigen::Vector3d{0.01, 0.01, 0.01});
->>>>>>> d8e543fb
 
     // Set a orientation constraint on the waist (to keep it up throughout the path)
     auto waist_tf = r2->getRelativeLinkTF(left_foot, waist);
     request.addPathOrientationConstraint(  //
         waist, left_foot,                  //
-<<<<<<< HEAD
         Eigen::Quaterniond(waist_tf.rotation()), tolerance_waist);
 
-
-    //should be the same goal as the yaml file
+    //The same goal as the yaml file
     Eigen::Affine3d goal_tf = Eigen::Translation3d(1.80676028419, -0.248108850885, -1.10411526908) * Eigen::Quaterniond::Identity();
     request.setGoalRegion(right_foot, world,
                                          goal_tf, Geometry::makeSphere(0.01),
                                          Eigen::Quaterniond(-0.999999999961, 1.82668011027e-06, 7.14501707513e-06, 4.90351543079e-06), tolerance_feet);
-    // request.setGoalRegion(right_foot, world,
-    //                              goal_tf, Geometry::makeSphere(0.1),
-    //                              Eigen::Quaterniond(0, 0, 1, 0), tolerances);
-=======
-        Eigen::Quaterniond(waist_tf.rotation()), Eigen::Vector3d{0.005, 0.005, 1.58});
->>>>>>> d8e543fb
+
 
     // Do motion planning!
     res = planner->plan(scene, request.getRequest());
