--- conflicted
+++ resolved
@@ -108,13 +108,9 @@
                    const EigenSTL::vector_Vector3d vertices, bool ***grid)
   : type_(type)
   , dimensions_(dimensions)
-<<<<<<< HEAD
   , vertices_(vertices)
   , grid_(grid)  // TODO I should convert this to a 3D eigen Matrix;
-  , resource_((resource.empty()) ? "" : "file://" + IO::resolvePath(resource))
-=======
   , resource_((resource.empty()) ? "" : IO::resolvePath(resource))
->>>>>>> ecdca136
   , shape_(loadShape())
   , body_(loadBody())
 {
@@ -217,9 +213,8 @@
             break;
 
         case ShapeType::MESH:
-<<<<<<< HEAD
             if (!resource_.empty())
-                return shapes::createMeshFromResource(resource_, dimensions_);
+                return shapes::createMeshFromResource("file://" + resource_, dimensions_);
             else if (!vertices_.empty())
                 return shapes::createMeshFromVertices(vertices_);
             else
@@ -228,9 +223,6 @@
 
         case ShapeType::OCTOBOX:
             return new shapes::Box(dimensions_[0], dimensions_[0], dimensions_[0]);
-=======
-            return shapes::createMeshFromResource("file://" + resource_, dimensions_);
->>>>>>> ecdca136
             break;
 
         default:
