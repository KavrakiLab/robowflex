--- conflicted
+++ resolved
@@ -524,11 +524,7 @@
 
                 Eigen::Vector3d position(pose.position.x, pose.position.y, pose.position.z);
                 Eigen::Quaterniond rotation(pose.rotation.w,  //
-<<<<<<< HEAD
-                                               pose.rotation.x, pose.rotation.y, pose.rotation.z);
-=======
                                             pose.rotation.x, pose.rotation.y, pose.rotation.z);
->>>>>>> 4d517fe3
                 Eigen::Quaterniond identity = Eigen::Quaterniond::Identity();
 
                 // TODO: Also check if rotation is not zero.
@@ -666,13 +662,8 @@
             if (urdf_link->visual)
             {
                 const auto &link = model_->getLinkModel(link_name);
-<<<<<<< HEAD
-                Eigen::Affine3d tf =
-                    state->getGlobalLinkTransform(link);
-=======
                 RobotPose tf =
                     state->getGlobalLinkTransform(link);  // * urdfPoseToEigen(urdf_link->visual->origin);
->>>>>>> 4d517fe3
                 point[link->getName()] = IO::toNode(TF::poseEigenToMsg(tf));
             }
         }
