--- conflicted
+++ resolved
@@ -361,16 +361,11 @@
 {
     robot_model::JointModelGroup *jmg = model_->getJointModelGroup(group);
 
-<<<<<<< HEAD
-    const auto &gsvcf = [&scene](robot_state::RobotState *state, const moveit::core::JointModelGroup *jmg,
-                                 const double *values) -> bool {
-=======
     const auto &gsvcf =                                     //
         [&scene](robot_state::RobotState *state,            //
                  const moveit::core::JointModelGroup *jmg,  //
                  const double *values)                      //
     {
->>>>>>> b7a85c20
         state->setJointGroupPositions(jmg, values);
         state->updateCollisionBodyTransforms();
         auto result = scene->checkCollision(*state);
