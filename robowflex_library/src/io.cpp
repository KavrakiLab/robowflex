#include <cstdio>
#include <iostream>
#include <fstream>
#include <memory>
#include <string>
#include <array>

#include <boost/filesystem.hpp>

#include <boost/uuid/uuid.hpp>
#include <boost/uuid/uuid_generators.hpp>
#include <boost/uuid/uuid_io.hpp>

#include <boost/asio/ip/host_name.hpp>

#include <ros/package.h>

#include <eigen_conversions/eigen_msg.h>

#include <robowflex/robowflex.h>

using namespace robowflex;

namespace
{
    boost::filesystem::path expandHome(const boost::filesystem::path &in)
    {
        const char *home = getenv("HOME");
        if (home == NULL)
        {
            ROS_WARN("HOME Environment variable is not set! Cannot resolve ~ in path.");
            return in;
        }

        boost::filesystem::path out;
        for (auto p : in)
            out /= (p.string() == "~") ? home : p;

        return out;
    }

    boost::filesystem::path expandSymlinks(const boost::filesystem::path &in)
    {
        boost::filesystem::path out;
        for (auto p : in)
        {
            auto tmp = out / p;
            if (boost::filesystem::is_symlink(tmp))
                out = boost::filesystem::read_symlink(tmp);
            else
                out /= p;
        }

        return out;
    }

    // is lhs a prefix of rhs?
    bool isPrefix(const std::string &lhs, const std::string &rhs)
    {
        return std::equal(lhs.begin(), lhs.begin() + std::min(lhs.size(), rhs.size()), rhs.begin());
    }

    // is lhs a suffix? of rhs?
    bool isSuffix(const std::string &lhs, const std::string &rhs)
    {
        return std::equal(lhs.rbegin(), lhs.rbegin() + std::min(lhs.size(), rhs.size()), rhs.rbegin());
    }

    bool isXacro(const std::string &path_string)
    {
        boost::filesystem::path path(path_string);
        const std::string extension = boost::filesystem::extension(path);
        return isSuffix("xacro", extension);
    }
}  // namespace

const std::string IO::resolvePath(const std::string &path)
{
    if (path.empty())
        return "";

    const std::string prefix = "package://";

    boost::filesystem::path file;
    if (isPrefix(prefix, path))
    {
        boost::filesystem::path subpath(path.substr(prefix.length(), path.length() - 1));
        const std::string package_name = (*subpath.begin()).string();

        const std::string package = ros::package::getPath(package_name);
        if (package.empty())
        {
            ROS_WARN("Package `%s` does not exist.", package_name.c_str());
            return "";
        }

        file = package;
        for (auto it = ++subpath.begin(); it != subpath.end(); ++it)
            file /= *it;
    }
    else
        file = path;

    file = expandHome(file);
    file = expandSymlinks(file);

    if (!boost::filesystem::exists(file))
    {
        ROS_WARN("File `%s` does not exist.", file.string().c_str());
        return "";
    }

    return boost::filesystem::canonical(boost::filesystem::absolute(file)).string();
}

const std::string IO::loadFileToString(const std::string &path)
{
    const std::string full_path = resolvePath(path);
    if (full_path.empty())
        return "";

    std::ifstream ifs(full_path.c_str(), std::ios::in | std::ios::binary | std::ios::ate);

    std::ifstream::pos_type size = ifs.tellg();
    ifs.seekg(0, std::ios::beg);

    std::vector<char> bytes(size);
    ifs.read(bytes.data(), size);

    return std::string(bytes.data(), size);
}

const std::string IO::runCommand(const std::string &cmd)
{
    std::array<char, 128> buffer;
    std::string result;
    std::shared_ptr<FILE> pipe(popen(cmd.c_str(), "r"), pclose);
    if (!pipe)
    {
        ROS_ERROR("Failed to run command `%s`!", cmd.c_str());
        return "";
    }

    while (!feof(pipe.get()))
    {
        if (fgets(buffer.data(), 128, pipe.get()) != nullptr)
            result += buffer.data();
    }

    return result;
}

const std::string IO::loadXacroToString(const std::string &path)
{
    const std::string full_path = resolvePath(path);
    if (full_path.empty())
        return "";

    std::string cmd = "rosrun xacro xacro ";

#if ROBOWFLEX_AT_LEAST_MELODIC
#else
    cmd += "--inorder ";
#endif

    cmd += full_path;
    return runCommand(cmd);
}

const std::string IO::loadXMLToString(const std::string &path)
{
    const std::string full_path = resolvePath(path);
    if (full_path.empty())
        return "";

    if (isXacro(full_path))
        return loadXacroToString(full_path);
    else
        return loadFileToString(full_path);
}

const std::pair<bool, YAML::Node> IO::loadFileToYAML(const std::string &path)
{
    YAML::Node file;
    const std::string full_path = resolvePath(path);
    if (full_path.empty())
        return std::make_pair(false, file);

    try
    {
        return std::make_pair(true, YAML::LoadFile(full_path));
    }
    catch (std::exception &e)
    {
        return std::make_pair(false, file);
    }
}

namespace
{
    class XmlRpcValueCreator : public XmlRpc::XmlRpcValue
    {
    public:
        static XmlRpcValueCreator createArray(const std::vector<XmlRpcValue> &values)
        {
            XmlRpcValueCreator ret;
            ret._type = TypeArray;
            ret._value.asArray = new ValueArray(values);

            return ret;
        }

        static XmlRpcValueCreator createStruct(const std::map<std::string, XmlRpcValue> &members)
        {
            XmlRpcValueCreator ret;
            ret._type = TypeStruct;
            ret._value.asStruct = new std::map<std::string, XmlRpcValue>(members);
            return ret;
        }
    };

    XmlRpc::XmlRpcValue YAMLToXmlRpc(const YAML::Node &node)
    {
        if (node.Type() != YAML::NodeType::Scalar)
        {
            switch (node.Type())
            {
                case YAML::NodeType::Map:
                {
                    std::map<std::string, XmlRpc::XmlRpcValue> members;
                    for (YAML::const_iterator it = node.begin(); it != node.end(); ++it)
                        members[it->first.as<std::string>()] = YAMLToXmlRpc(it->second);

                    return XmlRpcValueCreator::createStruct(members);
                }
                case YAML::NodeType::Sequence:
                {
                    std::vector<XmlRpc::XmlRpcValue> values;
                    for (YAML::const_iterator it = node.begin(); it != node.end(); ++it)
                        values.push_back(YAMLToXmlRpc(*it));

                    return XmlRpcValueCreator::createArray(values);
                }
                default:
                    throw Exception(1, "Unknown non-scalar node type in YAML");
            }
        }

        if (node.Tag() == "!!int")
            return XmlRpc::XmlRpcValue(node.as<int>());

        if (node.Tag() == "!!float")
            return XmlRpc::XmlRpcValue(node.as<double>());

        if (node.Tag() == "!!bool")
            return XmlRpc::XmlRpcValue(node.as<bool>());

        try
        {
            return XmlRpc::XmlRpcValue(node.as<bool>());
        }
        catch (YAML::Exception &)
        {
        }

        try
        {
            return XmlRpc::XmlRpcValue(node.as<int>());
        }
        catch (YAML::Exception &)
        {
        }

        try
        {
            return XmlRpc::XmlRpcValue(node.as<double>());
        }
        catch (YAML::Exception &)
        {
        }

        try
        {
            return XmlRpc::XmlRpcValue(node.as<std::string>());
        }
        catch (YAML::Exception &)
        {
        }

        throw Exception(1, "Unknown node value in YAML");
    }
}  // namespace

const std::string IO::Handler::UUID(generateUUID());

IO::Handler::Handler(const std::string &name)
  : name_(name), namespace_("robowflex_" + UUID + "/" + name_), nh_(namespace_)
{
}

IO::Handler::~Handler()
{
    for (auto key : params_)
        nh_.deleteParam(key);
}

void IO::Handler::loadYAMLtoROS(const YAML::Node &node, const std::string &prefix)
{
    switch (node.Type())
    {
        case YAML::NodeType::Map:
        {
            const std::string fixed_prefix = (prefix.empty()) ? "" : (prefix + "/");
            for (YAML::const_iterator it = node.begin(); it != node.end(); ++it)
                loadYAMLtoROS(it->second, fixed_prefix + it->first.as<std::string>());

            break;
        }
        case YAML::NodeType::Sequence:
        case YAML::NodeType::Scalar:
        {
            setParam(prefix, YAMLToXmlRpc(node));
            break;
        }
        default:
            throw Exception(1, "Unknown node type in YAML");
    }
}

const std::string IO::Handler::generateUUID()
{
    boost::uuids::random_generator gen;
    boost::uuids::uuid u = gen();

    std::string s = boost::lexical_cast<std::string>(u);
    std::replace(s.begin(), s.end(), '-', '_');

    return s;
}

std::ofstream IO::createFile(const std::string &file)
{
    boost::filesystem::path path(file);
<<<<<<< HEAD
    ROS_WARN("Parent path: %s", path.parent_path().string().c_str());
    if (path.parent_path() != "")
        boost::filesystem::create_directories(path.parent_path());
    std::ofstream out(file, std::ofstream::out | std::ofstream::trunc);
=======
    const auto parent = path.parent_path().string();

    if (!parent.empty())
        boost::filesystem::create_directories(parent);

    return std::ofstream(file, std::ofstream::out | std::ofstream::trunc);
}

const std::string IO::getHostname()
{
    return boost::asio::ip::host_name();
}
>>>>>>> 4cfb8673

boost::posix_time::ptime IO::getDate()
{
    return boost::posix_time::microsec_clock::local_time();
}<|MERGE_RESOLUTION|>--- conflicted
+++ resolved
@@ -341,12 +341,6 @@
 std::ofstream IO::createFile(const std::string &file)
 {
     boost::filesystem::path path(file);
-<<<<<<< HEAD
-    ROS_WARN("Parent path: %s", path.parent_path().string().c_str());
-    if (path.parent_path() != "")
-        boost::filesystem::create_directories(path.parent_path());
-    std::ofstream out(file, std::ofstream::out | std::ofstream::trunc);
-=======
     const auto parent = path.parent_path().string();
 
     if (!parent.empty())
@@ -359,7 +353,6 @@
 {
     return boost::asio::ip::host_name();
 }
->>>>>>> 4cfb8673
 
 boost::posix_time::ptime IO::getDate()
 {
