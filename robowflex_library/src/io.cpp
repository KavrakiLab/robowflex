--- conflicted
+++ resolved
@@ -6,24 +6,15 @@
 #include <regex>    // for std::regex
 #include <thread>
 
-#include <boost/asio/ip/host_name.hpp>  // for hostname
-#include <boost/filesystem.hpp>         // for filesystem paths
+#include <boost/asio/ip/host_name.hpp>                        // for hostname
+#include <boost/interprocess/detail/os_thread_functions.hpp>  // for process / thread IDs
+#include <boost/filesystem.hpp>                               // for filesystem paths
 #include <boost/lexical_cast.hpp>
 #include <boost/uuid/uuid.hpp>             // for UUID generation
 #include <boost/uuid/uuid_generators.hpp>  // for UUID generation
 #include <boost/uuid/uuid_io.hpp>          // for UUID generation
 #include <ros/package.h>                   // for package resolving
 
-<<<<<<< HEAD
-#include <boost/asio/ip/host_name.hpp>  // for hostname
-
-#include <boost/interprocess/detail/os_thread_functions.hpp>  // for process / thread IDs
-
-#include <ros/package.h>  // for package resolving
-
-#include <robowflex_library/log.h>
-=======
->>>>>>> 15dda62b
 #include <robowflex_library/io.h>
 #include <robowflex_library/io/bag.h>
 #include <robowflex_library/io/handler.h>
