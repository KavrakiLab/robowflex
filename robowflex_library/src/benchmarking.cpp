/* Author: Zachary Kingston, Bryce Willey */

#include <queue>

#include <boost/lexical_cast.hpp>
#include <utility>

<<<<<<< HEAD
#include <robowflex_library/util.h>
#include <robowflex_library/log.h>
=======
#include <moveit/version.h>

>>>>>>> 15dda62b
#include <robowflex_library/benchmarking.h>
#include <robowflex_library/builder.h>
#include <robowflex_library/io.h>
#include <robowflex_library/io/yaml.h>
#include <robowflex_library/log.h>
#include <robowflex_library/planning.h>
#include <robowflex_library/scene.h>
#include <robowflex_library/trajectory.h>

using namespace robowflex;

///
/// PlannerMetric
///

namespace
{
    class toMetricStringVisitor : public boost::static_visitor<std::string>
    {
    public:
        std::string operator()(int value) const
        {
            return std::to_string(boost::get<int>(value));
        }

        std::string operator()(double value) const
        {
            double v = boost::get<double>(value);

            // [Bad Pun] No NaNs, Infs, or buts about it.
            return boost::lexical_cast<std::string>(  //
                (std::isfinite(v)) ? v : std::numeric_limits<double>::max());
        }

        std::string operator()(bool value) const
        {
            return boost::lexical_cast<std::string>(boost::get<bool>(value));
        }

        std::string operator()(std::string value) const
        {
            return boost::get<std::string>(value);
        }
    };
}  // namespace

std::string robowflex::toMetricString(const PlannerMetric &metric)
{
    return boost::apply_visitor(toMetricStringVisitor(), metric);
}

///
/// PlanningQuery
///

PlanningQuery::PlanningQuery(const std::string &name,     //
                             const SceneConstPtr &scene,  //
                             const PlannerPtr &planner,   //
                             const planning_interface::MotionPlanRequest &request)
  : name(name), scene(scene), planner(planner), request(request)
{
}

///
/// PlanData
///

std::vector<std::pair<double, double>> PlanData::getProgressPropertiesAsPoints(const std::string &xprop,
                                                                               const std::string &yprop) const
{
    std::vector<std::pair<double, double>> ret;
    for (const auto &point : progress)
    {
        auto xit = point.find(xprop);
        if (xit == point.end())
            break;

        const auto &xval = xit->second;
        double xvald = boost::lexical_cast<double>(xval);

        const auto &yit = point.find(yprop);
        if (yit == point.end())
            break;

        const auto &yval = yit->second;
        double yvald = boost::lexical_cast<double>(yval);

        if (std::isfinite(xvald) and std::isfinite(yvald))
            ret.emplace_back(xvald, yvald);
    }

    return ret;
}

///
/// PlanDataSet
///

void PlanDataSet::addDataPoint(const std::string &query_name, const PlanDataPtr &run)
{
    auto it = data.find(query_name);
    if (it == data.end())
        data.emplace(query_name, std::vector<PlanDataPtr>{run});
    else
        it->second.emplace_back(run);
}

std::vector<PlanDataPtr> PlanDataSet::getFlatData() const
{
    std::vector<PlanDataPtr> r;
    for (const auto &query : data)
        r.insert(r.end(), query.second.begin(), query.second.end());

    return r;
}

///
/// Profiler
///

bool Profiler::profilePlan(const PlannerPtr &planner,                             //
                           const SceneConstPtr &scene,                            //
                           const planning_interface::MotionPlanRequest &request,  //
                           const Options &options,                                //
                           PlanData &result) const
{
    bool complete = false;
    std::mutex mutex;
    std::shared_ptr<std::thread> progress_thread;

    result.query.scene = scene;
    result.query.planner = planner;
    result.query.request = request;

    result.start = IO::getDate();

    // Setup planner progress property thread
    std::map<std::string, Planner::ProgressProperty> prog_props;
    const auto &pp = planner->getProgressProperties(scene, request);
    prog_props.insert(pp.begin(), pp.end());

    // Add custom progress properties
    for (const auto &allocator : prog_allocators_)
        prog_props.emplace(allocator.first, allocator.second(planner, scene, request));

    // Setup progress callbacks
    std::vector<ProgressCallback> prog_call;
    prog_call.insert(prog_call.end(), prog_callbacks_.begin(), prog_callbacks_.end());

    for (const auto &allocator : prog_callback_allocators_)
        prog_call.emplace_back(allocator(planner, scene, request));

    const bool have_prog = not prog_props.empty();
    if (options.progress  //
        and (have_prog or not prog_call.empty()))
    {
        // Get names of progress properties
        if (have_prog)
        {
            for (const auto &property : prog_props)
                result.property_names.emplace_back(property.first);
            result.property_names.emplace_back("time REAL");
        }

        progress_thread.reset(new std::thread([&] {
            bool at_least_once = options.progress_at_least_once;
            while (true)
            {
                // Sleep until the next update
                IO::threadSleep(options.progress_update_rate);

                std::unique_lock<std::mutex> lock(mutex);
                if (not at_least_once and complete)
                    return;

                if (have_prog)
                {
                    std::map<std::string, std::string> data;

                    // Add time stamp
                    double time = IO::getSeconds(result.start, IO::getDate());
                    data["time REAL"] = std::to_string(time);

                    // Compute properties
                    for (const auto &property : prog_props)
                        data[property.first] = property.second();

                    result.progress.emplace_back(data);
                }

                for (const auto &callback : prog_call)
                    callback(planner, scene, request, result);

                at_least_once = false;
            }
        }));
    }

    // Plan
    result.response = planner->plan(scene, request);

    // Notify planner progress thread
    {
        std::unique_lock<std::mutex> lock(mutex);
        complete = true;
    }

    // Compute metrics and fill out results
    result.finish = IO::getDate();
    result.time = IO::getSeconds(result.start, result.finish);
    result.success = result.response.error_code_.val == moveit_msgs::MoveItErrorCodes::SUCCESS;

    if (result.success)
        result.trajectory = std::make_shared<Trajectory>(*result.response.trajectory_);

    result.hostname = IO::getHostname();
    result.process_id = IO::getProcessID();
    result.thread_id = IO::getThreadID();

    computeBuiltinMetrics(options.metrics, scene, result);
    computeCallbackMetrics(planner, scene, request, result);

    if (progress_thread)
        progress_thread->join();

    return result.success;
}

void Profiler::addMetricCallback(const std::string &name, const ComputeMetricCallback &metric)
{
    callbacks_.emplace(name, metric);
}

void Profiler::addProgressAllocator(const std::string &name, const ProgressPropertyAllocator &allocator)
{
    prog_allocators_.emplace(name, allocator);
}

void Profiler::addProgressCallback(const ProgressCallback &callback)
{
    prog_callbacks_.emplace_back(callback);
}

void Profiler::addProgressCallbackAllocator(const ProgressCallbackAllocator &allocator)
{
    prog_callback_allocators_.emplace_back(allocator);
}

void Profiler::computeBuiltinMetrics(uint32_t options, const SceneConstPtr &scene, PlanData &run) const
{
    if (options & Metrics::WAYPOINTS)
        run.metrics["waypoints"] = run.success ? int(run.trajectory->getNumWaypoints()) : int(0);

    if (options & Metrics::LENGTH)
        run.metrics["length"] = run.success ? run.trajectory->getLength() : 0.0;

    if (options & Metrics::CORRECT)
        run.metrics["correct"] = run.success ? run.trajectory->isCollisionFree(scene) : false;

    if (options & Metrics::CLEARANCE)
        run.metrics["clearance"] = run.success ? std::get<0>(run.trajectory->getClearance(scene)) : 0.0;

    if (options & Metrics::SMOOTHNESS)
        run.metrics["smoothness"] = run.success ? run.trajectory->getSmoothness() : 0.0;

    run.metrics["planner_name"] = run.query.planner->getName();
    run.metrics["robot_name"] = run.query.planner->getRobot()->getName();
    run.metrics["hostname"] = run.hostname;
    run.metrics["thread_id"] = (int)run.thread_id;
    run.metrics["process_id"] = (int)run.process_id;
}

void Profiler::computeCallbackMetrics(const PlannerPtr &planner,                             //
                                      const SceneConstPtr &scene,                            //
                                      const planning_interface::MotionPlanRequest &request,  //
                                      PlanData &run) const
{
    for (const auto &callback : callbacks_)
        run.metrics[callback.first] = callback.second(planner, scene, request, run);
}

///
/// Experiment
///

Experiment::Experiment(const std::string &name, const Profiler::Options &options,  //
                       double allowed_time, std::size_t trials, bool timeout)
  : name_(name), allowed_time_(allowed_time), trials_(trials), timeout_(timeout), options_(options)
{
}

void Experiment::addQuery(const std::string &planner_name,  //
                          const SceneConstPtr &scene,       //
                          const PlannerPtr &planner,        //
                          const planning_interface::MotionPlanRequest &request)
{
    queries_.emplace_back(planner_name, scene, planner, request);
}

void Experiment::addQuery(const std::string &planner_name,  //
                          const SceneConstPtr &scene,       //
                          const PlannerPtr &planner,        //
                          const MotionRequestBuilder &request)
{
    addQuery(planner_name, scene, planner, request.getRequestConst());
}

void Experiment::addQuery(const std::string &planner_name,  //
                          const SceneConstPtr &scene,       //
                          const PlannerPtr &planner,        //
                          const MotionRequestBuilderPtr &request)
{
    addQuery(planner_name, scene, planner, *request);
}

Profiler::Options &Experiment::getOptions()
{
    return options_;
}

Profiler &Experiment::getProfiler()
{
    return profiler_;
}

const Profiler &Experiment::getProfilerConst() const
{
    return profiler_;
}

<<<<<<< HEAD
const std::vector<PlanningQuery> &Experiment::getQueries() const
{
    return queries_;
}
=======
    for (const auto &request : requests_)
    {
        // Extract all benchmarking request information
        const auto &name = request.first;
        const auto &scene = std::get<0>(request.second);
        const auto &planner = std::get<1>(request.second);
        const auto &builder = std::get<2>(request.second);
        const auto &msg = builder->getRequest();
        Results::ComputeMetricCallbackFn metric_callback;
>>>>>>> 15dda62b

void Experiment::enableMultipleRequests()
{
    enforce_single_thread_ = false;
}

void Experiment::setPreRunCallback(const PreRunCallback &callback)
{
    pre_callback_ = callback;
}

void Experiment::setPostRunCallback(const PostRunCallback &callback)
{
    post_callback_ = callback;
}

void Experiment::setPostQueryCallback(const PostQueryCallback &callback)
{
    complete_callback_ = callback;
}

PlanDataSetPtr Experiment::benchmark(std::size_t n_threads) const
{
    // Setup dataset to return
    auto dataset = std::make_shared<PlanDataSet>();
    dataset->name = name_;
    dataset->start = IO::getDate();
    dataset->allowed_time = allowed_time_;
    dataset->trials = trials_;
    dataset->enforced_single_thread = enforce_single_thread_;
    dataset->run_till_timeout = timeout_;
    dataset->threads = n_threads;
    dataset->queries = queries_;

    struct ThreadInfo
    {
        ThreadInfo() = default;
        ThreadInfo(const PlanningQuery *query, std::size_t trial, std::size_t index)
          : query(query), trial(trial), index(index)
        {
        }

        const PlanningQuery *query;
        std::size_t trial;
        std::size_t index;
    };

    std::queue<ThreadInfo> todo;
    std::mutex mutex;

    for (std::size_t i = 0; i < queries_.size(); ++i)
    {
        const auto &query = queries_[i];

        // Check if this name is unique, if so, add it to dataset list.
        const auto &it = std::find(dataset->query_names.begin(), dataset->query_names.end(), query.name);
        if (it == dataset->query_names.end())
            dataset->query_names.emplace_back(query.name);

        for (std::size_t j = 0; j < trials_; ++j)
            todo.emplace(&query, j, i);
    }

    std::vector<std::shared_ptr<std::thread>> threads;
    std::size_t completed_queries = 0;
    std::size_t total_queries = todo.size();

    for (std::size_t i = 0; i < n_threads; ++i)
        threads.emplace_back(std::make_shared<std::thread>([&]() {
            std::size_t id = IO::getThreadID();
            while (true)
            {
                ThreadInfo info;

                {
                    std::unique_lock<std::mutex> lock(mutex);
                    if (todo.empty())  // All done, exit.
                        return;

                    info = todo.front();
                    todo.pop();
                }

                RBX_INFO("[Thread %1%] Running Query `%2%` Idx:%3% Trial [%4%/%5%]",  //
                         id, info.query->name, info.index, info.trial, trials_);

                double time_remaining = allowed_time_;
                std::size_t timeout_trial = 0;
                while (time_remaining > 0.)
                {
                    if (pre_callback_)
                        pre_callback_(*info.query);

                    // Copy
                    planning_interface::MotionPlanRequest request = info.query->request;
                    request.allowed_planning_time = time_remaining;

                    if (enforce_single_thread_)
                        request.num_planning_attempts = 1;

                    // Profile query
                    auto data = std::make_shared<PlanData>();
                    profiler_.profilePlan(info.query->planner,  //
                                          info.query->scene,    //
                                          request,              //
                                          options_,             //
                                          *data);

                    // Add experiment specific metrics
                    data->metrics.emplace("query_trial", (int)info.trial);
                    data->metrics.emplace("query_index", (int)info.index);
                    data->metrics.emplace("query_timeout_trial", (int)timeout_trial);
                    data->metrics.emplace("query_start", IO::getSeconds(dataset->start, data->start));
                    data->metrics.emplace("query_finish", IO::getSeconds(dataset->start, data->finish));

                    data->query.name = log::format("%1%:%2%:%3%", info.query->name, info.trial, info.index);

                    if (timeout_)
                        data->query.name = data->query.name + log::format(":%4%", timeout_trial);

                    if (post_callback_)
                        post_callback_(*data, *info.query);

                    {
                        std::unique_lock<std::mutex> lock(mutex);

                        dataset->addDataPoint(info.query->name, data);
                        completed_queries++;

                        if (complete_callback_)
                            complete_callback_(dataset, *info.query);
                    }

                    if (timeout_)
                    {
                        time_remaining -= data->time;
                        RBX_INFO(
                            "[Thread %1%] Running `%2%` Idx:%3% till timeout, %4% seconds remaining...",  //
                            id, info.query->name, info.index, time_remaining);
                        timeout_trial++;
                    }
                    else
                        time_remaining = 0;
                }

                RBX_INFO("[Thread %1%] Completed Query `%2%` Idx:%3% Trial [%4%/%5%] Total: [%6%/%7%]",  //
                         id, info.query->name, info.index,                                               //
                         info.trial, trials_,                                                            //
                         completed_queries, total_queries);
            }
        }));

    for (const auto &thread : threads)
        thread->join();

    dataset->finish = IO::getDate();
    dataset->time = IO::getSeconds(dataset->start, dataset->finish);

    return dataset;
}

///
/// JSONPlanDataSetOutputter
///

JSONPlanDataSetOutputter::JSONPlanDataSetOutputter(const std::string &file) : file_(file)
{
}

JSONPlanDataSetOutputter::~JSONPlanDataSetOutputter()
{
    outfile_ << "}" << std::endl;
    outfile_.close();
}

void JSONPlanDataSetOutputter::dump(const PlanDataSet &results)
{
    if (not is_init_)
    {
        IO::createFile(outfile_, file_);
        outfile_ << "{";
        // TODO: output specific information about the scene and planner structs?

        is_init_ = true;
    }
    else
        outfile_ << ",";

    outfile_ << "\"" << results.name << "\":[";

    const auto &data = results.getFlatData();

    for (size_t i = 0; i < data.size(); i++)
    {
        const auto &run = data[i];
        outfile_ << "{";

        outfile_ << "\"name\": \"run_" << run->query.name << "\",";
        outfile_ << "\"time\":" << run->time << ",";
        outfile_ << "\"success\":" << run->success;

        for (const auto &metric : run->metrics)
            outfile_ << ",\"" << metric.first << "\":" << toMetricString(metric.second);

        outfile_ << "}";

        // Write the command between each run.
        if (i != data.size() - 1)
            outfile_ << "," << std::endl;
    }

    outfile_ << "]";
}

///
/// TrajectoryPlanDataSetOutputter
///

TrajectoryPlanDataSetOutputter::TrajectoryPlanDataSetOutputter(const std::string &file)
  : file_(file), bag_(file_)
{
}

void TrajectoryPlanDataSetOutputter::dump(const PlanDataSet &results)
{
    const std::string &name = results.name;

<<<<<<< HEAD
    for (const auto &data : results.getFlatData())
        if (data->trajectory)
            bag_.addMessage(name, data->trajectory->getMessage());
=======
    for (const Benchmarker::Results::Run &run : results.runs)
        bag_.addMessage(name, run.path);
>>>>>>> 15dda62b
}

///
/// OMPLPlanDataSetOutputter
///

OMPLPlanDataSetOutputter::OMPLPlanDataSetOutputter(const std::string &prefix) : prefix_(prefix)
{
}

OMPLPlanDataSetOutputter::~OMPLPlanDataSetOutputter()
{
}

void OMPLPlanDataSetOutputter::dump(const PlanDataSet &results)
{
    std::ofstream out;
    IO::createFile(out, log::format("%1%_%2%.log", prefix_, results.name));

    out << "MoveIt! version " << MOVEIT_VERSION << std::endl;  // version
    out << "Experiment " << results.name << std::endl;         // experiment
    out << "Running on " << IO::getHostname() << std::endl;    // hostname
    out << "Starting at " << results.start << std::endl;       // date

    out << "<<<|" << std::endl;
    out << "|>>>" << std::endl;

    // random seed (fake)
    out << "0 is the random seed" << std::endl;

    // time limit
    out << results.allowed_time << " seconds per run" << std::endl;

    // memory limit
    out << "-1 MB per run" << std::endl;

    // num_runs
    // out << results.data.size() << " runs per planner" << std::endl;

    // total_time
    out << results.time << " seconds spent to collect the data" << std::endl;

    // num_enums / enums
    out << "0 enum types" << std::endl;

    // num_planners
    out << results.query_names.size() << " planners" << std::endl;

    // planners_data -> planner_data
    for (const auto &name : results.query_names)
    {
        const auto &runs = results.data.find(name)->second;

        out << name << std::endl;  // planner_name
        out << "0 common properties" << std::endl;

        out << (runs[0]->metrics.size() + 2) << " properties for each run" << std::endl;  // run_properties
        out << "time REAL" << std::endl;
        out << "success BOOLEAN" << std::endl;

        std::vector<std::reference_wrapper<const std::string>> keys;
        for (const auto &metric : runs[0]->metrics)
        {
<<<<<<< HEAD
            class ToString : public boost::static_visitor<const std::string>
=======
        public:
            std::string operator()(int /* dummy */) const
>>>>>>> 15dda62b
            {
            public:
                const std::string operator()(int /* dummy */) const
                {
                    return "INT";
                }

<<<<<<< HEAD
                const std::string operator()(double /* dummy */) const
                {
                    return "REAL";
                }

                const std::string operator()(bool /* dummy */) const
                {
                    return "BOOLEAN";
                }
=======
            std::string operator()(double /* dummy */) const
            {
                return "REAL";
            }

            std::string operator()(bool /* dummy */) const
            {
                return "BOOLEAN";
            }
        };
>>>>>>> 15dda62b

                const std::string operator()(std::string /* dummy */) const
                {
                    return "VARCHAR(128)";
                }
            };

            const auto &name = metric.first;
            keys.emplace_back(name);

            out << name << " " << boost::apply_visitor(ToString(), metric.second) << std::endl;
        }

        out << runs.size() << " runs" << std::endl;

        for (const auto &run : runs)
        {
            out << run->time << "; "  //
                << run->success << "; ";

            for (const auto &key : keys)
                out << toMetricString(run->metrics.find(key)->second) << "; ";

            out << std::endl;
        }

        const auto &progress_names = runs[0]->property_names;
        if (not progress_names.empty())
        {
            out << progress_names.size() << " progress properties for each run" << std::endl;
            for (const auto &name : progress_names)
                out << name << std::endl;

            out << runs.size() << " runs" << std::endl;
            for (const auto &run : runs)
            {
                for (const auto &point : run->progress)
                {
                    for (const auto &name : progress_names)
                    {
                        auto it = point.find(name);
                        out << it->second << ",";
                    }

                    out << ";";
                }

                out << std::endl;
            }
        }

        out << "." << std::endl;
    }

    out.close();
}<|MERGE_RESOLUTION|>--- conflicted
+++ resolved
@@ -5,13 +5,9 @@
 #include <boost/lexical_cast.hpp>
 #include <utility>
 
-<<<<<<< HEAD
+#include <moveit/version.h>
+
 #include <robowflex_library/util.h>
-#include <robowflex_library/log.h>
-=======
-#include <moveit/version.h>
-
->>>>>>> 15dda62b
 #include <robowflex_library/benchmarking.h>
 #include <robowflex_library/builder.h>
 #include <robowflex_library/io.h>
@@ -342,22 +338,10 @@
     return profiler_;
 }
 
-<<<<<<< HEAD
 const std::vector<PlanningQuery> &Experiment::getQueries() const
 {
     return queries_;
 }
-=======
-    for (const auto &request : requests_)
-    {
-        // Extract all benchmarking request information
-        const auto &name = request.first;
-        const auto &scene = std::get<0>(request.second);
-        const auto &planner = std::get<1>(request.second);
-        const auto &builder = std::get<2>(request.second);
-        const auto &msg = builder->getRequest();
-        Results::ComputeMetricCallbackFn metric_callback;
->>>>>>> 15dda62b
 
 void Experiment::enableMultipleRequests()
 {
@@ -585,14 +569,9 @@
 {
     const std::string &name = results.name;
 
-<<<<<<< HEAD
     for (const auto &data : results.getFlatData())
         if (data->trajectory)
             bag_.addMessage(name, data->trajectory->getMessage());
-=======
-    for (const Benchmarker::Results::Run &run : results.runs)
-        bag_.addMessage(name, run.path);
->>>>>>> 15dda62b
 }
 
 ///
@@ -656,41 +635,23 @@
         std::vector<std::reference_wrapper<const std::string>> keys;
         for (const auto &metric : runs[0]->metrics)
         {
-<<<<<<< HEAD
             class ToString : public boost::static_visitor<const std::string>
-=======
-        public:
-            std::string operator()(int /* dummy */) const
->>>>>>> 15dda62b
             {
             public:
-                const std::string operator()(int /* dummy */) const
+                std::string operator()(int /* dummy */) const
                 {
                     return "INT";
                 }
 
-<<<<<<< HEAD
-                const std::string operator()(double /* dummy */) const
+                std::string operator()(double /* dummy */) const
                 {
                     return "REAL";
                 }
 
-                const std::string operator()(bool /* dummy */) const
+                std::string operator()(bool /* dummy */) const
                 {
                     return "BOOLEAN";
                 }
-=======
-            std::string operator()(double /* dummy */) const
-            {
-                return "REAL";
-            }
-
-            std::string operator()(bool /* dummy */) const
-            {
-                return "BOOLEAN";
-            }
-        };
->>>>>>> 15dda62b
 
                 const std::string operator()(std::string /* dummy */) const
                 {
