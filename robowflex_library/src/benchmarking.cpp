#include <boost/math/constants/constants.hpp>

<<<<<<< HEAD
#include <rosbag/bag.h>
=======
#include <moveit/version.h>

>>>>>>> 4cfb8673
#include <robowflex/robowflex.h>

using namespace robowflex;

Benchmarker::Benchmarker()
{
}

void Benchmarker::addBenchmarkingRequest(const std::string &name, Scene &scene, Planner &planner,
                                         MotionRequestBuilder &request)
{
    requests_.emplace(std::piecewise_construct,     //
                      std::forward_as_tuple(name),  //
                      std::forward_as_tuple(scene, planner, request));
}

void Benchmarker::benchmark(BenchmarkOutputter &output, const Options &options)
{
    unsigned int count = 0;
    const unsigned int total = requests_.size() * options.runs;

    rosbag::Bag bag;

    if (options.trajectory_output_file != "")
    {
        bag.open(options.trajectory_output_file, rosbag::bagmode::Write);
    }
    for (const auto &request : requests_)
    {
        const auto &name = request.first;
        const auto &scene = std::get<0>(request.second);
        auto &planner = std::get<1>(request.second);
        const auto &builder = std::get<2>(request.second);
        std::vector<moveit_msgs::RobotTrajectory> trajectories;

        Results results(name, scene, planner, builder);

        for (int j = 0; j < options.runs; ++j)
        {
            ros::WallTime start;

            start = ros::WallTime::now();
            planning_interface::MotionPlanResponse response = planner.plan(scene, builder.getRequest());
            double time = (ros::WallTime::now() - start).toSec();

            results.addRun(j, time, response);
<<<<<<< HEAD
            moveit_msgs::RobotTrajectory msg;
            response.trajectory_->getRobotTrajectoryMsg(msg);
            trajectories.push_back(msg);
            ROS_INFO("BENCHMARKING: [ %u / %u ] Completed", ++count, total);
        }

        // TODO: maybe I don't need to repeat the name here? not sure.
        output.dump(results); 

        if (options.trajectory_output_file != "")
        {
            for (moveit_msgs::RobotTrajectory traj : trajectories)
            {
                bag.write(name, ros::Time::now(), traj);
            }
        }
    }
    if (options.trajectory_output_file != "")
    {
        bag.close();
=======
            ROS_INFO("BENCHMARKING: [ %u / %u ] Completed", ++count, total);
        }

        results.finish = IO::getDate();
        output.dump(results);
>>>>>>> 4cfb8673
    }

    output.close();
}

void Benchmarker::Results::addRun(int num, double time, planning_interface::MotionPlanResponse &run)
{
    Run metrics(num, time, run.error_code_.val == moveit_msgs::MoveItErrorCodes::SUCCESS);
    if (metrics.success)
        computeMetric(run, metrics);

    runs.emplace_back(metrics);
}

void Benchmarker::Results::computeMetric(planning_interface::MotionPlanResponse &run, Run &metrics)
{
    metrics.correct = true;
    metrics.length = 0.0;
    metrics.clearance = 0.0;
    metrics.smoothness = 0.0;

    const robot_trajectory::RobotTrajectory &p = *run.trajectory_;
    const planning_scene::PlanningScene &s = *scene.getSceneConst();

    // compute path length
    for (std::size_t k = 1; k < p.getWayPointCount(); ++k)
        metrics.length += p.getWayPoint(k - 1).distance(p.getWayPoint(k));

    // compute correctness and clearance
    collision_detection::CollisionRequest request;
    for (std::size_t k = 0; k < p.getWayPointCount(); ++k)
    {
        collision_detection::CollisionResult result;
        s.checkCollisionUnpadded(request, result, p.getWayPoint(k));

        if (result.collision)
            metrics.correct = false;

        if (!p.getWayPoint(k).satisfiesBounds())
            metrics.correct = false;

        double d = s.distanceToCollisionUnpadded(p.getWayPoint(k));
        if (d > 0.0)  // in case of collision, distance is negative
            metrics.clearance += d;
    }
    metrics.clearance /= (double)p.getWayPointCount();

    // compute smoothness
    if (p.getWayPointCount() > 2)
    {
        double a = p.getWayPoint(0).distance(p.getWayPoint(1));
        for (std::size_t k = 2; k < p.getWayPointCount(); ++k)
        {
            // view the path as a sequence of segments, and look at the triangles it forms:
            //          s1
            //          /\          s4
            //      a  /  \ b       |
            //        /    \        |
            //       /......\_______|
            //     s0    c   s2     s3
            //

            // use Pythagoras generalized theorem to find the cos of the angle between segments a and b
            double b = p.getWayPoint(k - 1).distance(p.getWayPoint(k));
            double cdist = p.getWayPoint(k - 2).distance(p.getWayPoint(k));
            double acosValue = (a * a + b * b - cdist * cdist) / (2.0 * a * b);
            if (acosValue > -1.0 && acosValue < 1.0)
            {
                // the smoothness is actually the outside angle of the one we compute
                double angle = (boost::math::constants::pi<double>() - acos(acosValue));

                // and we normalize by the length of the segments
                double u = 2.0 * angle;  /// (a + b);
                metrics.smoothness += u * u;
            }
            a = b;
        }
        metrics.smoothness /= (double)p.getWayPointCount();
    }
}

void JSONBenchmarkOutputter::dump(const Benchmarker::Results &results)
{
    if (not is_init)
    {
        outfile_ = IO::createFile(file_);
        outfile_ << "{";
        // TODO: output specific information about the scene and planner structs?

        is_init = true;
    }
    else
    {
        outfile_ << ",";
    }

    outfile_ << "\"" << results.name << "\":[";

    for (size_t i = 0; i < results.runs.size(); i++)
    {
        Benchmarker::Results::Run run = results.runs[i];
        outfile_ << "{";

        outfile_ << "\"name\": \"run_" << run.num << "\",";
        outfile_ << "\"time\":" << run.time << ",";
        outfile_ << "\"success\":" << run.success << ",";
        outfile_ << "\"correct\":" << run.correct << ",";
        outfile_ << "\"length\":" << run.length << ",";
        outfile_ << "\"clearance\":";
        // Check for infinity.
        if (run.clearance == std::numeric_limits<double>::infinity())
            outfile_ << std::numeric_limits<double>::max() << ",";
        else
            outfile_ << run.clearance << ",";
        outfile_ << "\"smoothness\":" << run.smoothness;

        outfile_ << "}";
        // Write the command between each run.
        if (i != results.runs.size() - 1)
            outfile_ << "," << std::endl;
    }

    outfile_ << "]";
}

void JSONBenchmarkOutputter::close()
{
    outfile_ << "}" << std::endl;
    outfile_.close();
}

void OMPLBenchmarkOutputter::dump(const Benchmarker::Results &results)
{
<<<<<<< HEAD

// void Benchmarker::dump(const std::string &file, const Results &results, const Scene &scene, const Planner
// &planner,
//                              const MotionRequestBuilder &builder)
//{
// metrics["time REAL"] = boost::lexical_cast<std::string>(total_time);
// metrics["solved BOOLEAN"] = boost::lexical_cast<std::string>(solved);

// metrics["path_" + run.description_[j] + "_correct BOOLEAN"] = boost::lexical_cast<std::string>(correct);
// metrics["path_" + run.description_[j] + "_length REAL"] = boost::lexical_cast<std::string>(L);
// metrics["path_" + run.description_[j] + "_clearance REAL"] = boost::lexical_cast<std::string>(clearance);
// metrics["path_" + run.description_[j] + "_smoothness REAL"] = boost::lexical_cast<std::string>(smoothness);
// metrics["path_" + run.description_[j] + "_time REAL"] = boost::lexical_cast<std::string>(run.processing_time_[j]);
//}

=======
    if (!is_init)
    {
        is_init = true;
        outfile_ = IO::createFile(file_);
    }

    outfile_ << "MoveIt! version " << MOVEIT_VERSION << std::endl;  // version
    outfile_ << "Experiment " << results.name << std::endl;         // experiment
    outfile_ << "Running on " << IO::getHostname() << std::endl;    // hostname
    outfile_ << "Starting at " << IO::getDate() << std::endl;       // date

    // setup
    moveit_msgs::PlanningScene scene_msg;
    const auto &request = results.builder.getRequest();

    results.scene.getSceneConst()->getPlanningSceneMsg(scene_msg);

    YAML::Node yaml;
    yaml["scene"] = scene_msg;
    yaml["request"] = request;

    YAML::Emitter yaml_out;
    yaml_out << yaml;

    outfile_ << "<<<|" << std::endl;
    outfile_ << yaml_out.c_str() << std::endl;
    outfile_ << "|>>>" << std::endl;

    // random seed (fake)
    outfile_ << "0 is the random seed" << std::endl;

    // time limit
    outfile_ << request.allowed_planning_time << " seconds per run" << std::endl;

    // memory limit
    outfile_ << "-1 MB per run" << std::endl;

    // num_runs
    outfile_ << results.runs.size() << " runs per planner" << std::endl;

    // total_time

    auto duration = results.finish - results.start;
    double total = (double)duration.total_milliseconds() / 1000.;
    outfile_ << total << " seconds spent to collect the data" << std::endl;

    // num_enums / enums
    outfile_ << "0 enum types" << std::endl;

    // num_planners
    outfile_ << "1 planners" << std::endl;

    // void Benchmarker::dump(const std::string &file, const Results &results, const Scene &scene, const Planner
    // &planner,
    //                              const MotionRequestBuilder &builder)
    //{
    // metrics["time REAL"] = boost::lexical_cast<std::string>(total_time);
    // metrics["solved BOOLEAN"] = boost::lexical_cast<std::string>(solved);

    // metrics["path_" + run.description_[j] + "_correct BOOLEAN"] = boost::lexical_cast<std::string>(correct);
    // metrics["path_" + run.description_[j] + "_length REAL"] = boost::lexical_cast<std::string>(L);
    // metrics["path_" + run.description_[j] + "_clearance REAL"] = boost::lexical_cast<std::string>(clearance);
    // metrics["path_" + run.description_[j] + "_smoothness REAL"] = boost::lexical_cast<std::string>(smoothness);
    // metrics["path_" + run.description_[j] + "_time REAL"] =
    // boost::lexical_cast<std::string>(run.processing_time_[j]);
    //}
>>>>>>> 4cfb8673
}

void OMPLBenchmarkOutputter::close()
{
}<|MERGE_RESOLUTION|>--- conflicted
+++ resolved
@@ -1,11 +1,8 @@
 #include <boost/math/constants/constants.hpp>
 
-<<<<<<< HEAD
 #include <rosbag/bag.h>
-=======
 #include <moveit/version.h>
 
->>>>>>> 4cfb8673
 #include <robowflex/robowflex.h>
 
 using namespace robowflex;
@@ -52,7 +49,6 @@
             double time = (ros::WallTime::now() - start).toSec();
 
             results.addRun(j, time, response);
-<<<<<<< HEAD
             moveit_msgs::RobotTrajectory msg;
             response.trajectory_->getRobotTrajectoryMsg(msg);
             trajectories.push_back(msg);
@@ -60,6 +56,7 @@
         }
 
         // TODO: maybe I don't need to repeat the name here? not sure.
+        results.finish = IO::getDate();
         output.dump(results); 
 
         if (options.trajectory_output_file != "")
@@ -73,13 +70,6 @@
     if (options.trajectory_output_file != "")
     {
         bag.close();
-=======
-            ROS_INFO("BENCHMARKING: [ %u / %u ] Completed", ++count, total);
-        }
-
-        results.finish = IO::getDate();
-        output.dump(results);
->>>>>>> 4cfb8673
     }
 
     output.close();
@@ -213,23 +203,6 @@
 
 void OMPLBenchmarkOutputter::dump(const Benchmarker::Results &results)
 {
-<<<<<<< HEAD
-
-// void Benchmarker::dump(const std::string &file, const Results &results, const Scene &scene, const Planner
-// &planner,
-//                              const MotionRequestBuilder &builder)
-//{
-// metrics["time REAL"] = boost::lexical_cast<std::string>(total_time);
-// metrics["solved BOOLEAN"] = boost::lexical_cast<std::string>(solved);
-
-// metrics["path_" + run.description_[j] + "_correct BOOLEAN"] = boost::lexical_cast<std::string>(correct);
-// metrics["path_" + run.description_[j] + "_length REAL"] = boost::lexical_cast<std::string>(L);
-// metrics["path_" + run.description_[j] + "_clearance REAL"] = boost::lexical_cast<std::string>(clearance);
-// metrics["path_" + run.description_[j] + "_smoothness REAL"] = boost::lexical_cast<std::string>(smoothness);
-// metrics["path_" + run.description_[j] + "_time REAL"] = boost::lexical_cast<std::string>(run.processing_time_[j]);
-//}
-
-=======
     if (!is_init)
     {
         is_init = true;
@@ -296,7 +269,6 @@
     // metrics["path_" + run.description_[j] + "_time REAL"] =
     // boost::lexical_cast<std::string>(run.processing_time_[j]);
     //}
->>>>>>> 4cfb8673
 }
 
 void OMPLBenchmarkOutputter::close()
