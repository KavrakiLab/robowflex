/* Author: Zachary Kingston */

#include <robowflex_library/io.h>
#include <robowflex_library/tf.h>
#include <robowflex_library/io/yaml.h>
#include <robowflex_library/geometry.h>
#include <robowflex_library/robot.h>
#include <robowflex_library/scene.h>

#include <pluginlib/class_loader.h>
#include <moveit/collision_detection/collision_plugin.h>

namespace robowflex
{
    /** \brief The actual plugin loader for collision plugins.
     *  Heavily inspired by code in moveit_ros/planning. */
    class Scene::CollisionPluginLoader
    {
        /** \brief The pluginlib loader for collision detection plugins.
         */
        using PluginLoader = pluginlib::ClassLoader<collision_detection::CollisionPlugin>;

    public:
        /** \brief Constructor. Attempts to create the pluginlib loader for collision plugins.
         */
        CollisionPluginLoader()
        {
            try
            {
                loader_.reset(new PluginLoader("moveit_core", "collision_detection::CollisionPlugin"));
            }
            catch (pluginlib::PluginlibException &e)
            {
                ROS_ERROR("Unable to construct collision plugin loader. Error: %s", e.what());
            }
        }

        /** \brief Attempts to load the collision detector plugin by the given \a name.
         *  Saves the plugin in an internal map and returns it if found.
         *  \param[in] name Name of the plugin to load.
         *  \return An allocated collision plugin.
         */
        collision_detection::CollisionPluginPtr load(const std::string &name)
        {
            collision_detection::CollisionPluginPtr plugin;

            try
            {
                plugin.reset(loader_->createUnmanagedInstance(name));
                plugins_[name] = plugin;
            }
            catch (pluginlib::PluginlibException &ex)
            {
                ROS_ERROR_STREAM("Exception while loading " << name << ": " << ex.what());
            }

            return plugin;
        }

        /** \brief Loads a collision detector into a planning scene instance.
         *  \param[in] name the plugin name
         *  \param[in] scene the planning scene instance.
         *  \param[in] exclusive If true, the new collision detector is the only one.
         *  \return True if the new collision detector is added to the scene.
         */
        bool activate(const std::string &name, const planning_scene::PlanningScenePtr &scene, bool exclusive)
        {
            auto it = plugins_.find(name);
            if (it == plugins_.end())
            {
                collision_detection::CollisionPluginPtr plugin = load(name);
                if (plugin)
                    return plugin->initialize(scene, exclusive);
            }
            else if (it->second)
                return it->second->initialize(scene, exclusive);

            return false;
        }

    private:
        std::shared_ptr<PluginLoader> loader_;                                    // The pluginlib loader.
        std::map<std::string, collision_detection::CollisionPluginPtr> plugins_;  ///< Loaded plugins.
    };
}  // namespace robowflex

using namespace robowflex;

Scene::Scene(const RobotConstPtr &robot)
  : loader_(new CollisionPluginLoader()), scene_(new planning_scene::PlanningScene(robot->getModelConst()))
{
}

Scene::Scene(const Scene &other) : loader_(new CollisionPluginLoader()), scene_(other.getSceneConst())
{
}

void Scene::operator=(const Scene &other)
{
    scene_ = other.getSceneConst();
}

const planning_scene::PlanningScenePtr &Scene::getSceneConst() const
{
    return scene_;
}

planning_scene::PlanningScenePtr &Scene::getScene()
{
    return scene_;
}

moveit_msgs::PlanningScene Scene::getMessage() const
{
    moveit_msgs::PlanningScene msg;
    scene_->getPlanningSceneMsg(msg);
    return msg;
}

robot_state::RobotState &Scene::getCurrentState()
{
    return scene_->getCurrentStateNonConst();
}

collision_detection::AllowedCollisionMatrix &Scene::getACM()
{
    return scene_->getAllowedCollisionMatrixNonConst();
}

void Scene::useMessage(const moveit_msgs::PlanningScene &msg, bool diff)
{
    if (!diff)
        scene_->setPlanningSceneMsg(msg);
    else
        scene_->setPlanningSceneDiffMsg(msg);
}

void Scene::updateCollisionObject(const std::string &name, const GeometryConstPtr &geometry,
                                  const RobotPose &pose)
{
    auto &world = scene_->getWorldNonConst();
    if (world->hasObject(name))
    {
        if (!world->moveShapeInObject(name, geometry->getShape(), pose))
            world->removeObject(name);
        else
            return;
    }

    world->addToObject(name, geometry->getShape(), pose);
}

std::vector<std::string> Scene::getCollisionObjects() const
{
    auto &world = scene_->getWorld();
    return world->getObjectIds();
}

GeometryPtr Scene::getObjectGeometry(const std::string &name) const
{
    auto &world = scene_->getWorld();

    const auto &obj = world->getObject(name);
    if (obj)
        return std::make_shared<Geometry>(*obj->shapes_[0]);

    ROS_WARN("Object %s does not exist in scene!", name.c_str());
    return nullptr;
}

void Scene::removeCollisionObject(const std::string &name)
{
    scene_->getWorldNonConst()->removeObject(name);
}

RobotPose Scene::getObjectPose(const std::string &name) const
{
    auto &world = scene_->getWorldNonConst();
    const auto &obj = world->getObject(name);
    if (obj)
        return obj->shape_poses_[0];

    return RobotPose::Identity();
}

RobotPose Scene::getFramePose(const std::string &id) const
{
    if (not scene_->knowsFrameTransform(id))
    {
        ROS_WARN("Frame %s in not present in the scene!", id.c_str());
    }
    return scene_->getFrameTransform(id);
}

bool Scene::setCollisionDetector(const std::string &detector_name) const
{
    bool success = true;
    if (not loader_->activate(detector_name, scene_, true))
    {
        success = false;
        ROS_WARN("Was not able to load collision detector plugin '%s'", detector_name.c_str());
    }
    ROS_INFO("Using collision detector: %s", scene_->getActiveCollisionDetectorName().c_str());
    return success;
}

bool Scene::attachObject(const std::string &name)
{
    const auto &robot = scene_->getCurrentState().getRobotModel();
    const auto &ee = robot->getEndEffectors();

    // One end-effector
    if (ee.size() == 1)
    {
        const auto &links = ee[0]->getLinkModelNames();
        return attachObject(name, links[0], links);
    }

    return false;
}

bool Scene::attachObject(robot_state::RobotState &state, const std::string &name)
{
    const auto &robot = state.getRobotModel();
    const auto &ee = robot->getEndEffectors();
    // One end-effector
    if (ee.size() == 1)
    {
        const auto &links = ee[0]->getLinkModelNames();
        return attachObject(state, name, links[0], links);
    }
    return false;
}

bool Scene::attachObject(const std::string &name, const std::string &ee_link,
                         const std::vector<std::string> &touch_links)
{
    auto &world = scene_->getWorldNonConst();
    if (!world->hasObject(name))
    {
        ROS_ERROR("World does not have object `%s`", name.c_str());
        return false;
    }

    auto &robot = scene_->getCurrentStateNonConst();
    const auto &obj = world->getObject(name);

    if (!obj)
    {
        ROS_ERROR("Could not get object `%s`", name.c_str());
        return false;
    }

    if (!world->removeObject(name))
    {
        ROS_ERROR("Could not remove object `%s`", name.c_str());
        return false;
    }

    robot.attachBody(name, obj->shapes_, obj->shape_poses_, touch_links, ee_link);
    return true;
}

bool Scene::attachObject(robot_state::RobotState &state, const std::string &name, const std::string &ee_link,
                         const std::vector<std::string> &touch_links)
{
    auto &world = scene_->getWorldNonConst();
    if (!world->hasObject(name))
    {
        ROS_ERROR("World does not have object `%s`", name.c_str());
        return false;
    }

    const auto &obj = world->getObject(name);
    if (!obj)
    {
        ROS_ERROR("Could not get object `%s`", name.c_str());
        return false;
    }

    if (!world->removeObject(name))
    {
        ROS_ERROR("Could not remove object `%s`", name.c_str());
        return false;
    }

    auto &robot = scene_->getCurrentStateNonConst();
    scene_->setCurrentState(state);
    const auto &tf = state.getGlobalLinkTransform(ee_link);

    RobotPoseVector poses;
    for (const auto &pose : obj->shape_poses_)
<<<<<<< HEAD
    {
        const Eigen::Isometry3d relative = tf.inverse() * pose;
        poses.push_back(relative);
    }
=======
        poses.push_back(pose.inverse() * tf);
>>>>>>> c991d158

    robot.attachBody(name, obj->shapes_, poses, touch_links, ee_link);
    return true;
}

bool Scene::hasObject(const std::string &name) const
{
    const auto &world = scene_->getWorld();
    return world->hasObject(name);
}

bool Scene::detachObject(const std::string &name)
{
    auto &robot = scene_->getCurrentStateNonConst();
    auto &world = scene_->getWorldNonConst();
    auto body = robot.getAttachedBody(name);
    if (!body)
    {
        ROS_ERROR("Robot does not have attached object `%s`", name.c_str());
        return false;
    }

    world->addToObject(name, body->getShapes(), body->getFixedTransforms());

    if (!robot.clearAttachedBody(name))
    {
        ROS_ERROR("Could not detach object `%s`", name.c_str());
        return false;
    }
    return true;
}

collision_detection::CollisionResult Scene::checkCollision(
    const robot_state::RobotState &state, const collision_detection::CollisionRequest &request) const
{
    collision_detection::CollisionResult result;
    scene_->checkCollision(request, result, state);

    return result;
}

double Scene::distanceToCollision(const robot_state::RobotStatePtr &state) const
{
    return scene_->distanceToCollision(*state);
}

double Scene::distanceToObject(const robot_state::RobotStatePtr &state, const std::string &object) const
{
    if (not hasObject(object))
    {
        ROS_ERROR("World does not have object `%s`", object.c_str());
        return std::numeric_limits<double>::quiet_NaN();
    }

    const auto &cw = scene_->getCollisionWorld();
    const auto &cr = *scene_->getCollisionRobot();

    collision_detection::DistanceRequest req;
    collision_detection::DistanceResult res;

    const auto &links = state->getRobotModel()->getLinkModelNames();
    const auto &objs = getCollisionObjects();

    collision_detection::AllowedCollisionMatrix acm;

    // No self-collision distances
    for (unsigned int i = 0; i < links.size(); ++i)
        for (unsigned int j = i + 1; j < links.size(); ++j)
            acm.setEntry(links[i], links[j], true);

    // Ignore all other objects
    for (unsigned int i = 0; i < links.size(); ++i)
        for (unsigned int j = 0; j < objs.size(); ++j)
            acm.setEntry(links[i], objs[j], true);

    // Enable collision to the object of interest
    for (unsigned int i = 0; i < links.size(); ++i)
        acm.setEntry(links[i], object, false);

    req.acm = &acm;

    cw->distanceRobot(req, res, cr, *state);
    return res.minimum_distance.distance;
}

double Scene::distanceBetweenObjects(const std::string &one, const std::string &two) const
{
    // Early terminate if they are the same
    if (one == two)
        return 0.;

    if (not hasObject(one))
    {
        ROS_ERROR("World does not have object `%s`", one.c_str());
        return std::numeric_limits<double>::quiet_NaN();
    }

    if (not hasObject(two))
    {
        ROS_ERROR("World does not have object `%s`", two.c_str());
        return std::numeric_limits<double>::quiet_NaN();
    }

    const auto &cw = scene_->getCollisionWorld();

    collision_detection::DistanceRequest req;
    collision_detection::DistanceResult res;

    const auto &objs = getCollisionObjects();

    // Allow collisions between all other objects
    collision_detection::AllowedCollisionMatrix acm(objs, true);
    req.acm = &acm;

    // But disable them for the two we care about
    acm.setEntry(one, two, false);

    cw->distanceWorld(req, res, *cw);
    return res.minimum_distance.distance;
}

bool Scene::toYAMLFile(const std::string &file)
{
    moveit_msgs::PlanningScene msg;
    scene_->getPlanningSceneMsg(msg);

    YAML::Node node = IO::toNode(msg);
    return IO::YAMLToFile(node, file);
}

bool Scene::fromYAMLFile(const std::string &file)
{
    moveit_msgs::PlanningScene msg;
    if (!IO::fromYAMLFile(msg, file))
        return false;

    auto acm(getACM());
    useMessage(msg);

    // Update ACM only if anything specified.
    if (msg.allowed_collision_matrix.entry_names.empty())
        getACM() = acm;

    return true;
}<|MERGE_RESOLUTION|>--- conflicted
+++ resolved
@@ -290,14 +290,7 @@
 
     RobotPoseVector poses;
     for (const auto &pose : obj->shape_poses_)
-<<<<<<< HEAD
-    {
-        const Eigen::Isometry3d relative = tf.inverse() * pose;
-        poses.push_back(relative);
-    }
-=======
-        poses.push_back(pose.inverse() * tf);
->>>>>>> c991d158
+        poses.push_back(tf.inverse() * pose);
 
     robot.attachBody(name, obj->shapes_, poses, touch_links, ee_link);
     return true;
