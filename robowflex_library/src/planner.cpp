--- conflicted
+++ resolved
@@ -27,14 +27,9 @@
 
     // Default planner (find an RRTConnect config, for Indigo)
     auto &configs = planner.getPlannerConfigs();
-<<<<<<< HEAD
     const auto &found = std::find_if(std::begin(configs), std::end(configs), [](const std::string &s) {
         return s.find(DEFAULT_CONFIG) != std::string::npos;
     });
-=======
-    const auto &found = std::find_if(std::begin(configs), std::end(configs),
-                                     [](const std::string &s) { return s.find(DEFAULT_CONFIG) != std::string::npos; });
->>>>>>> 11e7ac8a
 
     if (found != std::end(configs))
         request_.planner_id = *found;
