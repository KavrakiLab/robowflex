--- conflicted
+++ resolved
@@ -95,13 +95,10 @@
   src/benchmarking.cpp
   src/util.cpp
   src/io.cpp
-<<<<<<< HEAD
   src/openrave_xml.cpp
-=======
   src/io/visualization.cpp
   src/pool.cpp
   src/tf.cpp
->>>>>>> 80fe2bcd
   src/yaml.cpp
   src/detail/r2.cpp
   src/detail/ur5.cpp
