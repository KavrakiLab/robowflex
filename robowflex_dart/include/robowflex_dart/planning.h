--- conflicted
+++ resolved
@@ -90,16 +90,9 @@
             struct
             {
                 bool use_gradient{false};
-<<<<<<< HEAD
-                std::size_t max_samples{100};
+                std::size_t max_samples{10};
             } options;
 
-
-=======
-                std::size_t max_samples{2};
-            } options;
-
->>>>>>> 4d517fe3
         private:
             /** \brief Extract underlying state from a base state.
              *  \param[in] state State.
