#!/usr/bin/env python
'''Reads in a static file of transforms of different parts of the robot and animates them in blender.

'''
import json
import sys
import os
import time
import imp

# pylint: disable=import-error
import bpy

# Blender is stupid and won't load modules from the current directory,
# so in order to load, say, blender_utils.py, we have to specify the directory.
CURRENT_DIRECTORY = os.getcwd()

# Let python find the blender_utils directory.
if not CURRENT_DIRECTORY in sys.path:
    sys.path.append(CURRENT_DIRECTORY)
    print(sys.path)

# pylint: disable=wrong-import-position
import blender_utils
import utils
import blender_load_scene as blender_scene


class RobotFrames(object):
    def __init__(self, points, link_list, start_frame = 30, frame_extra_count = 30):
        '''Initialize RobotFrames.

        @param points: a list of dictionaries that contain a point (TF locations of each link) and a duration.
        @param link_list: a list of link elements (primitive or mesh)
        @param start_frame: the starting frame of the animation.
        @param frame_extra_count: the number of frames to render before the robot starts/stops moving.

        '''
        if not points:
            raise ValueError('Points should not be empty')

        self.points = points['transforms']

        for link in link_list:
            if 'visual' not in link:
                continue

            for idx, point in enumerate(self.points):
                if not link['name'] in point['point']:
                    raise ValueError('Link {} is not present in frame {:d}'.format(link['name'], idx))

        self.link_list = link_list
        self.start_frame = start_frame
        self.frame_extra_count = frame_extra_count
        self.link_to_parts = {}

    def load_meshes(self):
        '''Loads all of the robot's meshes into the scene.

        '''
        for link in self.link_list:
            link_name = link['name']
            # Mark all objects as imported
            old = set([obj.name for obj in bpy.data.objects])

            if 'visual' not in link:
                self.link_to_parts[link_name] = []
                continue

            imported_name_sets = []
            for link_element in link['visual']['elements']:
                blender_scene.add_shape(link_element)
                new = set([obj.name for obj in bpy.data.objects])
                imported_name_sets.append(new - old)
                old = new

            remaining = []
<<<<<<< HEAD
            for names, elem in zip(imported_name_sets, link['visual']['elements']):
                sublist = []
                for name in names:
                    bpy.ops.object.select_all(action = 'DESELECT')

                    # For some dumb reason, loading robotiq's meshes loads in extra
                    # cameras and lamps. Delete those.
                    i_obj = bpy.data.objects[name]

                    if 'Camera' in name or 'Lamp' in name:
                        i_obj.select = True
                        bpy.ops.object.delete()
                        continue
=======
            for name in imported_names:
                bpy.ops.object.select_all(action = 'DESELECT')

                i_obj = bpy.data.objects[name]

                blender_utils.set_pose(i_obj, self.points[0]['point'][link_name])
                i_obj.keyframe_insert(data_path = "location", index = -1)
                i_obj.name = link_name
>>>>>>> e6ee097b

                    if 'origin' in elem:
                        blender_utils.pose_add(i_obj, self.points[0]['point'][link_name], elem['origin'])
                    else:
                        blender_utils.set_pose(i_obj, self.points[0]['point'][link_name])
                    i_obj.keyframe_insert(data_path = "location", index = -1)
                    i_obj.name = link_name
                    sublist.append(i_obj.name)
                remaining.append(sublist)

            self.link_to_parts[link_name] = remaining

        # Apply smooth shading and edge split to each object for aesthetics
        for obj in bpy.data.objects:
            bpy.context.scene.objects.active = obj

            blender_utils.apply_smooth()
            blender_utils.apply_edge_split()

    def animate(self, fps = 30):
        '''Adds key frames for each of the robot's links according to point data.

        '''
        # Sometimes, weird keyframes are being added way after finish. Delete those.
        for link in self.link_list:
            link_name = link['name']
            for names in self.link_to_parts[link_name]:
                for name in names:
                    i_obj = bpy.data.objects[name]
                    i_obj.animation_data_clear()
        current_frame = self.start_frame
        for point in self.points:
            bpy.context.scene.frame_set(current_frame)
            for link in self.link_list:
                link_name = link['name']
                for names, elem in zip(self.link_to_parts[link_name], link['visual']['elements']):
                    for name in names:
                        i_obj = bpy.data.objects[name]
                        if 'origin' in elem:
                            blender_utils.pose_add(i_obj, point['point'][link_name], elem['origin'])
                        else:
                            blender_utils.set_pose(i_obj, point['point'][link_name])
                        i_obj.keyframe_insert(data_path = "location", index = -1)
                        i_obj.keyframe_insert(data_path = "rotation_quaternion", index = -1)
            current_frame += fps * point['duration']

        bpy.context.scene.render.fps = fps
        bpy.context.scene.frame_start = 0
        bpy.context.scene.frame_end = current_frame + self.frame_extra_count


def animate_robot(mesh_map_file, path_file):
    '''Given the data dump from robowflex::Robot::dumpGeometry and dumpPathTransforms, load the robot into blender and
    animate its path.

    WARNING: will delete all existing objects in the scene.
    '''
    blender_utils.delete_all()

    points = utils.read_yaml_data(path_file)
    link_map = utils.read_yaml_data(mesh_map_file)

    robot_frames = RobotFrames(points, link_map)
    robot_frames.load_meshes()
    robot_frames.animate(fps = points['fps'])

    # TODO: auto-adjust the camera position until the full motion lies within
    # the frame? Will need to get bounding box of the entire motion, then
    # project back to the active camera.
    #
    # E = cam_location
    # n = norm(1/4 * (sum(frame_vectors[i])))
    # Q = 1/4 * (sum(frame_vectors[i])) + cam_location
    # frame_radius = min dist(1/2 * (cam_frame[i] + cam_frame[j]) - Q)
    # Iterate over all frames and calculate an AABB for all links.
    # Minimize sum(abs(dist(project_point(v) - Q) - frame_radius)) for v in AABB<|MERGE_RESOLUTION|>--- conflicted
+++ resolved
@@ -75,35 +75,18 @@
                 old = new
 
             remaining = []
-<<<<<<< HEAD
             for names, elem in zip(imported_name_sets, link['visual']['elements']):
                 sublist = []
                 for name in names:
                     bpy.ops.object.select_all(action = 'DESELECT')
 
-                    # For some dumb reason, loading robotiq's meshes loads in extra
-                    # cameras and lamps. Delete those.
                     i_obj = bpy.data.objects[name]
-
-                    if 'Camera' in name or 'Lamp' in name:
-                        i_obj.select = True
-                        bpy.ops.object.delete()
-                        continue
-=======
-            for name in imported_names:
-                bpy.ops.object.select_all(action = 'DESELECT')
-
-                i_obj = bpy.data.objects[name]
-
-                blender_utils.set_pose(i_obj, self.points[0]['point'][link_name])
-                i_obj.keyframe_insert(data_path = "location", index = -1)
-                i_obj.name = link_name
->>>>>>> e6ee097b
 
                     if 'origin' in elem:
                         blender_utils.pose_add(i_obj, self.points[0]['point'][link_name], elem['origin'])
                     else:
                         blender_utils.set_pose(i_obj, self.points[0]['point'][link_name])
+
                     i_obj.keyframe_insert(data_path = "location", index = -1)
                     i_obj.name = link_name
                     sublist.append(i_obj.name)
