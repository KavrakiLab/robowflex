#!/usr/bin/env python
'''Reads in a static file of transforms of different parts of the ur5 robot and animates them in blender.

'''
import json
import sys
import os
import time
import imp

# pylint: disable=import-error
import bpy

# Blender is stupid and won't load modules from the current directory,
# so in order to load, say, blender_utils.py, we have to specify the directory.
CURRENT_DIRECTORY = os.getcwd()

# Let python find the blender_utils directory.
if not CURRENT_DIRECTORY in sys.path:
    sys.path.append(CURRENT_DIRECTORY)
    print(sys.path)

# pylint: disable=wrong-import-position
import blender_utils
import utils
import blender_load_scene as blender_scene


class RobotFrames(object):
<<<<<<< HEAD
    def __init__(self, points, link_list, 
                 distance_threshold=0.07, frame_extra_count=10):
        '''
        @param points: a list of dictionaries that contain a point (TF 
=======
    def __init__(self, points, link_map, distance_threshold = 0.07, frame_extra_count = 10):
        '''Initialize RobotFrames.

        @param points: a list of dictionaries that contain a point (TF
>>>>>>> ff1d4975
               locations of each link) and a duration.
        @param link_map: a map between the link name and its mesh file.
        @param distance_threshold: the minimum distance required to consider a
               frame as 'moving'
        @param frame_extra_count: the number of frames to render before the
               robot starts/stops moving.

        '''
        if not points:
            raise ValueError('Points should not be empty')
        self.points = points['transforms']
        for link in link_list:
            for idx, point in enumerate(self.points):
<<<<<<< HEAD
                if not link['name'] in point['point']:
                    raise ValueError('Link ' + link['name'] + 'is not ' +
                                     'present in frame ' + str(idx))
        self.link_list = link_list
=======
                if not link_name in point['point']:
                    raise ValueError('Link ' + link_name + 'is not ' + 'present in frame ' + str(idx))
        self.link_map = link_map
>>>>>>> ff1d4975
        self.distance_threshold = distance_threshold
        self.frame_extra_count = frame_extra_count
        self.link_to_parts = {}

    def load_meshes(self):
<<<<<<< HEAD
        ''' Loads all of the robot's meshes into the scene. '''
        for link in self.link_list:
            link_name = link['name']
            # Mark all objects as imported
            old = set([obj.name for obj in bpy.data.objects])

            if 'visual' not in link:
                self.link_to_parts[link_name] = []
                continue
            for link_element in link['visual']['elements']:
                blender_scene.add_shape(link_element)

=======
        '''Loads all of the robot's meshes into the scene.

        '''
        for link_name, mesh_file in self.link_map.items():
            # Mark all objects as imported
            old = set([obj.name for obj in bpy.data.objects])

            if '.dae' in mesh_file:
                bpy.ops.wm.collada_import(filepath = mesh_file)
            elif '.stl' in mesh_file:
                bpy.ops.import_mesh.stl(filepath = mesh_file)
>>>>>>> ff1d4975
            new = set([obj.name for obj in bpy.data.objects])
            imported_names = new - old
            remaining = []
            for name in imported_names:
                # For some dumb reason, loading robotiq's meshes loads in extra
                # cameras and lamps. Delete those.
                i_obj = bpy.data.objects[name]
                if 'Camera' in name or 'Lamp' in name:
                    bpy.ops.object.select_all(action = 'DESELECT')
                    i_obj.select = True
                    bpy.ops.object.delete()
                    continue
                blender_utils.set_pose(i_obj, self.points[0]['point'][link_name])
                i_obj.keyframe_insert(data_path = "location", index = -1)
                i_obj.name = link_name
                remaining.append(i_obj.name)
            self.link_to_parts[link_name] = remaining

    def animate(self, fps = 30):
        '''Adds key frames for each of the robot's links according to point data.

        '''
        for idx, point in enumerate(self.points):
            bpy.context.scene.frame_set(idx)
            for link in self.link_list:
                link_name = link['name']
                for name in self.link_to_parts[link_name]:
                    i_obj = bpy.data.objects[name]
                    blender_utils.set_pose(i_obj, point['point'][link_name])
                    i_obj.keyframe_insert(data_path = "location", index = -1)
                    i_obj.keyframe_insert(data_path = "rotation_quaternion", index = -1)
        bpy.context.scene.render.fps = fps
        bpy.context.scene.frame_start = -self.frame_extra_count
        bpy.context.scene.frame_end = len(self.points) - 1 + self.frame_extra_count


def animate_robot(mesh_map_file, path_file):
    '''Given the data dump from robowflex::Robot::dumpGeometry and dumpPathTransforms, load the robot into blender and
    animate its path.

    WARNING: well delete all existing objects in the scene.

    '''

    blender_utils.delete_all()

    points = utils.read_yaml_data(path_file)
    link_map = utils.read_yaml_data(mesh_map_file)

    robot_frames = RobotFrames(points, link_map)
    robot_frames.load_meshes()
    robot_frames.animate(fps = points['fps'])

    # TODO: auto-adjust the camera position until the full motion lies within
    # the frame? Will need to get bounding box of the entire motion, then
    # project back to the active camera.
    #
    # E = cam_location
    # n = norm(1/4 * (sum(frame_vectors[i])))
    # Q = 1/4 * (sum(frame_vectors[i])) + cam_location
    # frame_radius = min dist(1/2 * (cam_frame[i] + cam_frame[j]) - Q)
    # Iterate over all frames and calculate an AABB for all links.
    # Minimize sum(abs(dist(project_point(v) - Q) - frame_radius)) for v in AABB

    # Set the output to be MP4 H264 video.
    bpy.context.scene.render.image_settings.file_format = 'FFMPEG'
    bpy.context.scene.render.ffmpeg.format = 'MPEG4'
    bpy.context.scene.render.ffmpeg.codec = 'H264'
    bpy.context.scene.render.ffmpeg.constant_rate_factor = 'HIGH'

    # Make the animation!
    #bpy.ops.render.render(animation=True)
<<<<<<< HEAD
=======


if __name__ == '__main__':
    animate_robot('ur5.yaml', 'ur5_path.yaml')
    blender_scene.add_planning_scene('package://robowflex_library/yaml/test.yml')
>>>>>>> ff1d4975
<|MERGE_RESOLUTION|>--- conflicted
+++ resolved
@@ -27,19 +27,12 @@
 
 
 class RobotFrames(object):
-<<<<<<< HEAD
-    def __init__(self, points, link_list, 
-                 distance_threshold=0.07, frame_extra_count=10):
-        '''
-        @param points: a list of dictionaries that contain a point (TF 
-=======
-    def __init__(self, points, link_map, distance_threshold = 0.07, frame_extra_count = 10):
+    def __init__(self, points, link_list, distance_threshold = 0.07, frame_extra_count = 10):
         '''Initialize RobotFrames.
 
         @param points: a list of dictionaries that contain a point (TF
->>>>>>> ff1d4975
                locations of each link) and a duration.
-        @param link_map: a map between the link name and its mesh file.
+        @param link_list: a list of link elements (primitive or mesh) 
         @param distance_threshold: the minimum distance required to consider a
                frame as 'moving'
         @param frame_extra_count: the number of frames to render before the
@@ -51,23 +44,17 @@
         self.points = points['transforms']
         for link in link_list:
             for idx, point in enumerate(self.points):
-<<<<<<< HEAD
                 if not link['name'] in point['point']:
-                    raise ValueError('Link ' + link['name'] + 'is not ' +
-                                     'present in frame ' + str(idx))
+                    raise ValueError('Link ' + link['name'] + 'is not present in frame ' + str(idx))
         self.link_list = link_list
-=======
-                if not link_name in point['point']:
-                    raise ValueError('Link ' + link_name + 'is not ' + 'present in frame ' + str(idx))
-        self.link_map = link_map
->>>>>>> ff1d4975
         self.distance_threshold = distance_threshold
         self.frame_extra_count = frame_extra_count
         self.link_to_parts = {}
 
     def load_meshes(self):
-<<<<<<< HEAD
-        ''' Loads all of the robot's meshes into the scene. '''
+        '''
+        Loads all of the robot's meshes into the scene. 
+        '''
         for link in self.link_list:
             link_name = link['name']
             # Mark all objects as imported
@@ -79,19 +66,6 @@
             for link_element in link['visual']['elements']:
                 blender_scene.add_shape(link_element)
 
-=======
-        '''Loads all of the robot's meshes into the scene.
-
-        '''
-        for link_name, mesh_file in self.link_map.items():
-            # Mark all objects as imported
-            old = set([obj.name for obj in bpy.data.objects])
-
-            if '.dae' in mesh_file:
-                bpy.ops.wm.collada_import(filepath = mesh_file)
-            elif '.stl' in mesh_file:
-                bpy.ops.import_mesh.stl(filepath = mesh_file)
->>>>>>> ff1d4975
             new = set([obj.name for obj in bpy.data.objects])
             imported_names = new - old
             remaining = []
@@ -135,7 +109,6 @@
     WARNING: well delete all existing objects in the scene.
 
     '''
-
     blender_utils.delete_all()
 
     points = utils.read_yaml_data(path_file)
@@ -154,21 +127,4 @@
     # Q = 1/4 * (sum(frame_vectors[i])) + cam_location
     # frame_radius = min dist(1/2 * (cam_frame[i] + cam_frame[j]) - Q)
     # Iterate over all frames and calculate an AABB for all links.
-    # Minimize sum(abs(dist(project_point(v) - Q) - frame_radius)) for v in AABB
-
-    # Set the output to be MP4 H264 video.
-    bpy.context.scene.render.image_settings.file_format = 'FFMPEG'
-    bpy.context.scene.render.ffmpeg.format = 'MPEG4'
-    bpy.context.scene.render.ffmpeg.codec = 'H264'
-    bpy.context.scene.render.ffmpeg.constant_rate_factor = 'HIGH'
-
-    # Make the animation!
-    #bpy.ops.render.render(animation=True)
-<<<<<<< HEAD
-=======
-
-
-if __name__ == '__main__':
-    animate_robot('ur5.yaml', 'ur5_path.yaml')
-    blender_scene.add_planning_scene('package://robowflex_library/yaml/test.yml')
->>>>>>> ff1d4975
+    # Minimize sum(abs(dist(project_point(v) - Q) - frame_radius)) for v in AABB