--- conflicted
+++ resolved
@@ -88,11 +88,7 @@
         /** \brief Constructor.
          *  \param[in] robot Robot to plan for.
          *  \param[in] group_name Name of the (joint) group to plan for.
-<<<<<<< HEAD
          *  \param[in] name Name of planner.
-         *  \param[in] manip Name of the (chain) group to plan for.
-=======
->>>>>>> 23b4fa03
          */
         TrajOptPlanner(const RobotPtr &robot, const std::string &group_name,
                        const std::string &name = "trajopt");
@@ -187,20 +183,11 @@
         PlannerResult plan(const SceneConstPtr &scene, const robot_state::RobotStatePtr &start_state,
                            const robot_state::RobotStatePtr &goal_state);
 
-<<<<<<< HEAD
-        /** \brief Plan a motion given a \a start_state, a cartesian \a goal_pose for a \a link and a 
-         * \a scene.
-         * \param[in] scene A planning scene for the same robot to compute the plan in.
-         * \param[in] start_state Start state for the robot.
-         * \param[in] goal_pose Cartesian goal pose for \a link.
-=======
-        /** \brief Plan a motion given a \a start_state, a cartesian \a goal_pose for a \a link and a \a
-         * scene.
+        /** \brief Plan a motion given a \a start_state, a cartesian \a goal_pose for a \a link and a \a scene.
          *  \param[in] scene A planning scene for the same robot to compute the plan in.
          *  \param[in] start_state Start state for the robot.
          *  \param[in] goal_pose Cartesian goal pose for \a link.
          *  \param[in] link Link to find pose for.
->>>>>>> 23b4fa03
          *  \return Planner result with convergence and collision status.
          */
         PlannerResult plan(const SceneConstPtr &scene, const robot_state::RobotStatePtr &start_state,
